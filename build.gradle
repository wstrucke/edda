// Establish version and status
<<<<<<< HEAD
ext.releaseVersion = '2.1'
ext.githubProjectName = name
group = "com.netflix.${githubProjectName}" // TEMPLATE: Set to organization of project
=======
ext.githubProjectName = rootProject.name // Change if github project name is not the same as the root project's name
group = "com.netflix.${githubProjectName}"
>>>>>>> 6157d059

buildscript {
    repositories { mavenCentral() }
    apply from: file('gradle/buildscript.gradle'), to: buildscript 
}

allprojects {
    repositories { mavenCentral() }
}

apply from: file('gradle/convention.gradle')
apply from: file('gradle/maven.gradle')
apply from: file('gradle/check.gradle')
apply from: file('gradle/license.gradle')
apply from: file('gradle/release.gradle')

apply plugin: 'scala'
apply plugin: 'war'
apply plugin: 'jetty'

dependencies {
    compile 'javax.ws.rs:jsr311-api:1.1.1'
    compile 'com.sun.jersey:jersey-core:1.11'
    compile 'com.sun.jersey:jersey-server:1.11'
    compile 'com.sun.jersey:jersey-servlet:1.11'
    compile 'org.slf4j:slf4j-api:1.6.4'
    compile('com.amazonaws:aws-java-sdk:1.3.11') {
        exclude group:'org.codehaus.jackson'
    }
    compile 'joda-time:joda-time:2.0'
    compile 'org.joda:joda-convert:1.2'
    compile 'org.codehaus.jackson:jackson-core-asl:1.9.2'
    compile 'org.codehaus.jackson:jackson-mapper-asl:1.9.2'
    compile 'commons-beanutils:commons-beanutils:1.8.2'
    compile 'commons-collections:commons-collections:3.2.1'
    compile 'com.netflix.servo:servo-core:0.4.10'
    compile 'com.googlecode.java-diff-utils:diffutils:1.2.1'

    compile 'org.mongodb:mongo-java-driver:2.6.5'
    
    testCompile 'org.testng:testng:6.1.1'
    testCompile 'org.mockito:mockito-core:1.8.5'
    testCompile 'org.scalatest:scalatest_2.9.1:1.8'

    runtime 'org.slf4j:slf4j-log4j12:1.6.1'
    // needed for findbug Missing Class: org.slf4j.impl.StaticLoggerBinder
    providedCompile 'org.slf4j:slf4j-log4j12:1.6.1'

    providedCompile 'javax.servlet:servlet-api:2.5'

    // Libraries needed to run the scala tools
    scalaTools 'org.scala-lang:scala-compiler:2.9.1'
    scalaTools 'org.scala-lang:scala-library:2.9.1'

    // Libraries needed for scala api
    compile 'org.scala-lang:scala-library:2.9.1'
}

test << {
    ant.taskdef(name: 'scalatest', classname: 'org.scalatest.tools.ScalaTestAntTask', classpath: classpath.asPath)
    ant.scalatest(runpath: testClassesDir, haltonfailure: 'true', fork: 'false') {
        reporter(type: 'stdout')
    }
}<|MERGE_RESOLUTION|>--- conflicted
+++ resolved
@@ -1,12 +1,6 @@
 // Establish version and status
-<<<<<<< HEAD
-ext.releaseVersion = '2.1'
 ext.githubProjectName = name
-group = "com.netflix.${githubProjectName}" // TEMPLATE: Set to organization of project
-=======
-ext.githubProjectName = rootProject.name // Change if github project name is not the same as the root project's name
 group = "com.netflix.${githubProjectName}"
->>>>>>> 6157d059
 
 buildscript {
     repositories { mavenCentral() }
