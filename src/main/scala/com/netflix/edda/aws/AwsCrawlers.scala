/*
 * Copyright 2012-2016 Netflix, Inc.
 *
 * Licensed under the Apache License, Version 2.0 (the "License");
 * you may not use this file except in compliance with the License.
 * You may obtain a copy of the License at
 *
 *     http://www.apache.org/licenses/LICENSE-2.0
 *
 * Unless required by applicable law or agreed to in writing, software
 * distributed under the License is distributed on an "AS IS" BASIS,
 * WITHOUT WARRANTIES OR CONDITIONS OF ANY KIND, either express or implied.
 * See the License for the specific language governing permissions and
 * limitations under the License.
 */
package com.netflix.edda.aws

import scala.actors.Actor
import scala.collection.JavaConversions._
import scala.collection.mutable.ListBuffer

import com.netflix.edda.StateMachine
import com.netflix.edda.Crawler
import com.netflix.edda.CrawlerState
import com.netflix.edda.Observable
import com.netflix.edda.Record
import com.netflix.edda.RecordSet
import com.netflix.edda.RequestId
import com.netflix.edda.BeanMapper
import com.netflix.edda.basic.BasicBeanMapper
import com.netflix.edda.Utils
import com.netflix.edda.ObserverExecutionContext

import org.joda.time.DateTime

import com.amazonaws.AmazonServiceException

import com.amazonaws.services.ec2.model.DescribeAddressesRequest
import com.amazonaws.services.ec2.model.DescribeImagesRequest
import com.amazonaws.services.ec2.model.DescribeInstancesRequest
import com.amazonaws.services.ec2.model.DescribeReservedInstancesRequest
import com.amazonaws.services.ec2.model.DescribeReservedInstancesOfferingsRequest
import com.amazonaws.services.ec2.model.DescribeSecurityGroupsRequest
import com.amazonaws.services.ec2.model.DescribeSnapshotsRequest
import com.amazonaws.services.ec2.model.DescribeSubnetsRequest
import com.amazonaws.services.ec2.model.DescribeTagsRequest
import com.amazonaws.services.ec2.model.DescribeVolumesRequest
import com.amazonaws.services.ec2.model.DescribeVpcsRequest

import com.amazonaws.services.identitymanagement.model.ListUsersRequest
import com.amazonaws.services.identitymanagement.model.ListAccessKeysRequest
import com.amazonaws.services.identitymanagement.model.ListGroupsForUserRequest
import com.amazonaws.services.identitymanagement.model.ListUserPoliciesRequest
import com.amazonaws.services.identitymanagement.model.ListGroupsRequest
import com.amazonaws.services.identitymanagement.model.ListGroupPoliciesRequest
import com.amazonaws.services.identitymanagement.model.ListRolesRequest
import com.amazonaws.services.identitymanagement.model.ListVirtualMFADevicesRequest

import com.amazonaws.services.s3.model.ListBucketsRequest

import com.amazonaws.services.sqs.model.ListQueuesRequest
import com.amazonaws.services.sqs.model.GetQueueAttributesRequest

import com.amazonaws.services.cloudformation.model.DescribeStacksRequest
import com.amazonaws.services.cloudformation.model.ListStackResourcesRequest

import com.amazonaws.services.cloudwatch.model.DescribeAlarmsRequest

import com.amazonaws.services.autoscaling.model.DescribeAutoScalingGroupsRequest
import com.amazonaws.services.autoscaling.model.DescribeLaunchConfigurationsRequest
import com.amazonaws.services.autoscaling.model.DescribePoliciesRequest
import com.amazonaws.services.autoscaling.model.DescribeScalingActivitiesRequest
import com.amazonaws.services.autoscaling.model.DescribeScheduledActionsRequest

import com.amazonaws.services.elasticloadbalancing.model.DescribeLoadBalancersRequest
import com.amazonaws.services.elasticloadbalancing.model.DescribeInstanceHealthRequest

import com.amazonaws.services.route53.model.ListHostedZonesRequest
import com.amazonaws.services.route53.model.GetHostedZoneRequest
import com.amazonaws.services.route53.model.ListResourceRecordSetsRequest

import com.amazonaws.services.elasticache.model.DescribeCacheClustersRequest

import com.amazonaws.services.rds.model.DescribeDBInstancesRequest
import com.amazonaws.services.rds.model.DescribeDBSubnetGroupsRequest
import com.amazonaws.services.rds.model.ListTagsForResourceRequest

import collection.JavaConverters._

import java.util.concurrent.Executors
import java.util.concurrent.Callable

import org.slf4j.LoggerFactory
<<<<<<< HEAD
import com.amazonaws.services.rds.model.DescribeDBInstancesRequest
import com.amazonaws.services.rds.model.ListTagsForResourceRequest
import com.amazonaws.services.elasticache.model.DescribeCacheClustersRequest
import com.amazonaws.services.cloudformation.model.DescribeStacksRequest
import com.amazonaws.services.cloudformation.model.ListStackResourcesRequest
=======
>>>>>>> b967d614

/** static namespace for out Context trait */
object AwsCrawler {

  /** All AWS Crawlers require the basic ConfigContext
    * plus an [[com.netflix.edda.aws.AwsClient]] and [[com.netflix.edda.BeanMapper]]
    */
  trait Context {
    def awsClient: AwsClient

    def beanMapper: BeanMapper
  }

}

/** specialized [[com.netflix.edda.BeanMapper]] trait that can suppress specific AWS resource tags
  * based on patterns expressed in the config.  This is necessary in case people add tags to
  * resources that change frequenly (like timestamps).  The AwsBeanMapper trait also works around
  * some internal state exposed in the bean for [[http://docs.aws.amazon.com/AWSJavaSDK/latest/javadoc/com/amazonaws/services/ec2/model/InstanceState.html com.amazonaws.services.ec2.model.InstanceState]]
  * *code* field.
  */
trait AwsBeanMapper extends BeanMapper {
  val basicBeanMapper = new BasicBeanMapper
  val suppressSet = Utils.getProperty("edda.crawler", "aws.suppressTags", "", "").get.split(",").toSet

  val suppressKeyMapper: PartialFunction[(AnyRef, String, Option[Any]), Option[Any]] = {
    case (obj: com.amazonaws.services.ec2.model.Tag, "value", Some(x: Any)) if suppressSet.contains(obj.getKey) => Some("[EDDA_SUPPRESSED]")
    case (obj: com.amazonaws.services.ec2.model.TagDescription, "value", Some(x: Any)) if suppressSet.contains(obj.getKey) => Some("[EDDA_SUPPRESSED]")
    case (obj: com.amazonaws.services.autoscaling.model.Tag, "value", Some(x: Any)) if suppressSet.contains(obj.getKey) => Some("[EDDA_SUPPRESSED]")
    case (obj: com.amazonaws.services.autoscaling.model.TagDescription, "value", Some(x: Any)) if suppressSet.contains(obj.getKey) => Some("[EDDA_SUPPRESSED]")
  }
  basicBeanMapper.addKeyMapper(suppressKeyMapper)

  def flattenTag(obj: Map[String,Any]) = obj + (obj("key").asInstanceOf[String] -> obj("value"))

  // this will flatten the tags so that we will have: { key -> a, value -> b, a -> b }
  val tagObjMapper: PartialFunction[AnyRef,AnyRef] = {
    case obj : com.amazonaws.services.ec2.model.Tag =>
      flattenTag(basicBeanMapper.fromBean(obj).asInstanceOf[Map[String,Any]])
    case obj : com.amazonaws.services.ec2.model.TagDescription =>
      flattenTag(basicBeanMapper.fromBean(obj).asInstanceOf[Map[String,Any]])
    case obj : com.amazonaws.services.autoscaling.model.Tag =>
      flattenTag(basicBeanMapper.fromBean(obj).asInstanceOf[Map[String,Any]])
    case obj : com.amazonaws.services.autoscaling.model.TagDescription =>
      flattenTag(basicBeanMapper.fromBean(obj).asInstanceOf[Map[String,Any]])
    case obj : com.amazonaws.services.elasticloadbalancing.model.Tag =>
      flattenTag(basicBeanMapper.fromBean(obj).asInstanceOf[Map[String,Any]])
    case obj : com.amazonaws.services.rds.model.Tag =>
      flattenTag(basicBeanMapper.fromBean(obj).asInstanceOf[Map[String,Any]])
  }
  this.addObjMapper(tagObjMapper)

  val instanceStateKeyMapper: PartialFunction[(AnyRef, String, Option[Any]), Option[Any]] = {
    case (obj: com.amazonaws.services.ec2.model.InstanceState, "code", Some(value: Int)) => Some(0x00FF & value)
  }
  this.addKeyMapper(instanceStateKeyMapper)

}

/** iterator interface for working with the paginated results from some
  * aws apis
  */
abstract class AwsIterator extends Iterator[Seq[Record]] {
  var nextToken: Option[String] = Some(null)

  def hasNext = nextToken != None

  def next(): List[Record]
}

/** crawler for EIP Addresses
  *
  * @param name name of collection we are crawling for
  * @param ctx context to provide beanMapper
  */
class AwsAddressCrawler(val name: String, val ctx: AwsCrawler.Context) extends Crawler {
  val request = new DescribeAddressesRequest

  override def doCrawl()(implicit req: RequestId) =
    backoffRequest { ctx.awsClient.ec2.describeAddresses(request).getAddresses.asScala.map(
      item => Record(item.getPublicIp, ctx.beanMapper(item))) }.toSeq
}

/** crawler for AutoScalingGroups
  *
  * @param name name of collection we are crawling for
  * @param ctx context to provide beanMapper
  */
class AwsAutoScalingGroupCrawler(val name: String, val ctx: AwsCrawler.Context) extends Crawler {
  private[this] val logger = LoggerFactory.getLogger(getClass)
  val request = new DescribeAutoScalingGroupsRequest
  request.setMaxRecords(50)

  lazy val abortWithoutTags = Utils.getProperty("edda.crawler", "abortWithoutTags", name, "false")
  override def doCrawl()(implicit req: RequestId) = {
    var tagCount = 0
    val it = new AwsIterator() {
      def next() = {
        val response = backoffRequest { ctx.awsClient.asg.describeAutoScalingGroups(request.withNextToken(this.nextToken.get)) }
        this.nextToken = Option(response.getNextToken)
        response.getAutoScalingGroups.asScala.map(
          item => {
            tagCount += item.getTags.size
            Record(item.getAutoScalingGroupName, new DateTime(item.getCreatedTime), ctx.beanMapper(item))
          }).toList
      }
    }
    val list = it.toList.flatten
    if (tagCount == 0) {
      if (abortWithoutTags.get.toBoolean) {
        throw new java.lang.RuntimeException("no tags found for any record in " + name + ", ignoring crawl results")
      } else if (logger.isWarnEnabled) logger.warn(s"$req no tags found for any record in $name.  If you expect at least one tag then set: edda.crawler.$name.abortWithoutTags=true")
    }
    list
  }
}

/** crawler for ASG Policies
  *
  * @param name name of collection we are crawling for
  * @param ctx context to provide beanMapper
  */
class AwsScalingPolicyCrawler(val name: String, val ctx: AwsCrawler.Context) extends Crawler {
  private[this] val logger = LoggerFactory.getLogger(getClass)
  val request = new DescribePoliciesRequest
  request.setMaxRecords(50)

  override def doCrawl()(implicit req: RequestId) = {
    val it = new AwsIterator() {
      def next() = {
        val response = backoffRequest { ctx.awsClient.asg.describePolicies(request.withNextToken(this.nextToken.get)) }
        this.nextToken = Option(response.getNextToken)
        response.getScalingPolicies.asScala.map(
          item => {
            Record(item.getPolicyName, ctx.beanMapper(item))
          }).toList
      }
    }
    it.toList.flatten
  }
}

/** crawler for ASG Activities
  *
  * @param name name of collection we are crawling for
  * @param ctx context to provide beanMapper
  */
class AwsScalingActivitiesCrawler(val name: String, val ctx: AwsCrawler.Context) extends Crawler {
  private[this] val logger = LoggerFactory.getLogger(getClass)
  val request = new DescribeScalingActivitiesRequest
  request.setMaxRecords(50)

  override def doCrawl()(implicit req: RequestId) = {
    val it = new AwsIterator() {
      def next() = {
        val response = backoffRequest { ctx.awsClient.asg.describeScalingActivities(request.withNextToken(this.nextToken.get)) }
        this.nextToken = Option(response.getNextToken)
        response.getActivities.asScala.map(
          item => {
            Record(item.getActivityId, ctx.beanMapper(item))
          }).toList
      }
    }
    it.toList.flatten
  }
}

/** crawler for ASG Scheduled Actions
  *
  * @param name name of collection we are crawling for
  * @param ctx context to provide beanMapper
  */
class AwsScheduledActionsCrawler(val name: String, val ctx: AwsCrawler.Context) extends Crawler {
  private[this] val logger = LoggerFactory.getLogger(getClass)
  val request = new DescribeScheduledActionsRequest
  request.setMaxRecords(50)

  override def doCrawl()(implicit req: RequestId) = {
    val it = new AwsIterator() {
      def next() = {
        val response = backoffRequest { ctx.awsClient.asg.describeScheduledActions(request.withNextToken(this.nextToken.get)) }
        this.nextToken = Option(response.getNextToken)
        response.getScheduledUpdateGroupActions.asScala.map(
          item => {
            Record(item.getScheduledActionARN, ctx.beanMapper(item))
          }).toList
      }
    }
    it.toList.flatten
  }
}

/** crawler for ASG VPCs
  *
  * @param name name of collection we are crawling for
  * @param ctx context to provide beanMapper
  */
class AwsVpcCrawler(val name: String, val ctx: AwsCrawler.Context) extends Crawler {
  private[this] val logger = LoggerFactory.getLogger(getClass)
  val request = new DescribeVpcsRequest

  override def doCrawl()(implicit req: RequestId) = {
    val response = backoffRequest { ctx.awsClient.ec2.describeVpcs() }
    response.getVpcs.asScala.map(
      item => {
        Record(item.getVpcId, ctx.beanMapper(item))
      }).toList
  }
}


/** crawler for CloudWatch Alarms
  *
  * @param name name of collection we are crawling for
  * @param ctx context to provide beanMapper
  */
class AwsAlarmCrawler(val name: String, val ctx: AwsCrawler.Context) extends Crawler {
  private[this] val logger = LoggerFactory.getLogger(getClass)
  val request = new DescribeAlarmsRequest
  request.setMaxRecords(100)

  override def doCrawl()(implicit req: RequestId) = {
    val it = new AwsIterator() {
      def next() = {
        val response = backoffRequest { ctx.awsClient.cw.describeAlarms(request.withNextToken(this.nextToken.get)) }
        this.nextToken = Option(response.getNextToken)
        response.getMetricAlarms.asScala.map(
          item => {
            Record(item.getAlarmName, ctx.beanMapper(item))
          }).toList
      }
    }
    it.toList.flatten
  }
}

/** crawler for Images
  *
  * if tags are used with on the aws images objects, set edda.crawler.NAME.abortWithoutTags=true
  * so that the crawler can detect when AWS sends a degraded result without tag information.
  *
  * @param name name of collection we are crawling for
  * @param ctx context to provide beanMapper
  */
class AwsImageCrawler(val name: String, val ctx: AwsCrawler.Context) extends Crawler {
  val request = new DescribeImagesRequest
  lazy val abortWithoutTags = Utils.getProperty("edda.crawler", "abortWithoutTags", name, "false")

  override def doCrawl()(implicit req: RequestId) = {
    var tagCount = 0
    val list = backoffRequest { ctx.awsClient.ec2.describeImages(request).getImages }.asScala.map(
      item => {
        tagCount += item.getTags.size
        Record(item.getImageId, ctx.beanMapper(item))
      }).toSeq
    if (tagCount == 0 && abortWithoutTags.get.toBoolean) {
      throw new java.lang.RuntimeException("no tags found for " + name + ", ignoring crawl results")
    }
    list
  }
}

/** crawler for LoadBalancers
  *
  * @param name name of collection we are crawling for
  * @param ctx context to provide beanMapper
  */
class AwsLoadBalancerCrawler(val name: String, val ctx: AwsCrawler.Context) extends Crawler {
  private[this] val logger = LoggerFactory.getLogger(getClass)
  val request = new DescribeLoadBalancersRequest

  override def doCrawl()(implicit req: RequestId) = {
    val initial = backoffRequest { ctx.awsClient.elb.describeLoadBalancers(request).getLoadBalancerDescriptions }.asScala.map(
        item => Record(item.getLoadBalancerName, new DateTime(item.getCreatedTime), ctx.beanMapper(item))).toSeq.grouped(20).toList

    backoffRequest { ctx.awsClient.loadAccountNum() }

    var buffer = new ListBuffer[Record]()

    for (group <- initial) {
      var names = new ListBuffer[String]()

      for (rec <- group) {
        val data = rec.toMap("data").asInstanceOf[Map[String,String]]
        names += data("loadBalancerName")
      }
      try {
        val request = new com.amazonaws.services.elasticloadbalancing.model.DescribeTagsRequest().withLoadBalancerNames(names)
        val response = backoffRequest { ctx.awsClient.elb.describeTags(request) }
        val responseList = backoffRequest { response.getTagDescriptions().asScala.map(
          item => {
            ctx.beanMapper(item)
          }).toSeq
        }

        for (rec <- group) {
          val data = rec.toMap("data").asInstanceOf[Map[String,String]]
          for (response <- responseList) {
            if (response.asInstanceOf[Map[String,Any]]("loadBalancerName") == data("loadBalancerName")) {
              buffer += rec.copy(data = data.asInstanceOf[Map[String,Any]] ++ Map("tags" -> response.asInstanceOf[Map[String,Any]]("tags")))
            }
          }
        }
      } catch {
        case e: Exception => {
          logger.error("error retrieving tags for an elb")
        }
      }
    }
    buffer.toList
  }
}

case class AwsInstanceHealthCrawlerState(elbRecords: Seq[Record] = Seq[Record]())

object AwsInstanceHealthCrawler extends StateMachine.LocalState[AwsInstanceHealthCrawlerState]

/** crawler for LoadBalancer Instances
  *
  * this is a secondary crawler that takes the results from the AwsLoadBalancerCrawler
  * and then crawls the instance states for each ELB.
  *
  * @param name name of collection we are crawling for
  * @param ctx context to provide beanMapper
  * @param crawler the LoadBalancer crawler
  */
class AwsInstanceHealthCrawler(val name: String, val ctx: AwsCrawler.Context, val crawler: Crawler) extends Crawler {

  import java.util.concurrent.TimeUnit

  import com.netflix.servo.monitor.Monitors
  import com.netflix.servo.DefaultMonitorRegistry

  val crawlTimer = Monitors.newTimer("crawl")

  import AwsInstanceHealthCrawler._

  override def crawl()(implicit req: RequestId) {}

  // we don't crawl, just get updates from crawler when it crawls
  override def doCrawl()(implicit req: RequestId) = throw new java.lang.UnsupportedOperationException("doCrawl() should not be called on InstanceHealthCrawler")

  private[this] val logger = LoggerFactory.getLogger(getClass)
  private[this] val threadPool = Executors.newFixedThreadPool(10)

  /** for each elb call describeInstanceHealth and map that to a new document
    *
    * @param elbRecords the records to crawl
    * @return the record set for the instanceHealth
    */
  def doCrawl(elbRecords: Seq[Record])(implicit req: RequestId): Seq[Record] = {
    val futures: Seq[java.util.concurrent.Future[Record]] = elbRecords.map(
      elb => {
        threadPool.submit(
          new Callable[Record] {
            def call() = {
              try {
                val instances = backoffRequest { ctx.awsClient.elb.describeInstanceHealth(new DescribeInstanceHealthRequest(elb.id)).getInstanceStates }
                elb.copy(data = Map("name" -> elb.id, "instances" -> instances.asScala.map(ctx.beanMapper(_))))
              } catch {
                case e: Exception => {
                  throw new java.lang.RuntimeException(this + " describeInstanceHealth failed for ELB " + elb.id, e)
                }
              }
            }
          }
        )
      }
    )
    var failed: Boolean = false
    val records = futures.map(
      f => {
        try Some(f.get)
        catch {
          case e: Exception => {
            failed = true
            if (logger.isErrorEnabled) logger.error(s"$req$this exception from describeInstanceHealth", e)
            None
          }
        }
      }
    ).collect {
      case Some(rec) => rec
    }

    if (failed) {
      throw new java.lang.RuntimeException(s"$this failed to crawl instance health")
    }
    records
  }

  protected override def initState = addInitialState(super.initState, newLocalState(AwsInstanceHealthCrawlerState()))

  protected override def init() {
    implicit val req = RequestId("init")
    import Utils._
    Utils.namedActor(this + " init") {
      import ObserverExecutionContext._
      crawler.addObserver(this) onComplete {
        case scala.util.Failure(msg) => {
          if (logger.isErrorEnabled) logger.error(s"$req${Actor.self} failed to add observer $this to $crawler: $msg, retrying")
          this.init
        }
        case scala.util.Success(msg) => super.init
      }
    }
  }

  protected def localTransitions: PartialFunction[(Any, StateMachine.State), StateMachine.State] = {
    case (gotMsg @ Crawler.CrawlResult(from, elbRecordSet), state) => {
      implicit val req = gotMsg.req
      // this is blocking so we dont crawl in parallel
      if (elbRecordSet.records ne localState(state).elbRecords) {
        val stopwatch = crawlTimer.start()
        val newRecords = doCrawl(elbRecordSet.records)
        stopwatch.stop()
        if (logger.isInfoEnabled) logger.info("{} {} Crawled {} records in {} sec", Utils.toObjects(
          req, this, newRecords.size, stopwatch.getDuration(TimeUnit.MILLISECONDS) / 1000D -> "%.2f"))
        Observable.localState(state).observers.foreach(_ ! Crawler.CrawlResult(this, RecordSet(newRecords, Map("source" -> "crawl", "req" -> req.id))))
        /* reset retry count at end of run for backoff */
        retry_count = 0
        setLocalState(Crawler.setLocalState(state, CrawlerState(newRecords)), AwsInstanceHealthCrawlerState(elbRecordSet.records))
      } else state
    }
  }

  override protected def transitions = localTransitions orElse super.transitions
}


/** crawler for LaunchConfigurations
  *
  * @param name name of collection we are crawling for
  * @param ctx context to provide beanMapper
  */
class AwsLaunchConfigurationCrawler(val name: String, val ctx: AwsCrawler.Context) extends Crawler {
  val request = new DescribeLaunchConfigurationsRequest
  request.setMaxRecords(50)

  override def doCrawl()(implicit req: RequestId) = {
    val it = new AwsIterator() {
      def next() = {
        val response = backoffRequest { ctx.awsClient.asg.describeLaunchConfigurations(request.withNextToken(this.nextToken.get)) }
        this.nextToken = Option(response.getNextToken)
        response.getLaunchConfigurations.asScala.map(
          item => Record(item.getLaunchConfigurationName, new DateTime(item.getCreatedTime), ctx.beanMapper(item))).toList
      }
    }
    it.toList.flatten
  }
}

/** crawler for Reservations (ie group of instances, not pre-paid reserved instances)
  *
  * @param name name of collection we are crawling for
  * @param ctx context to provide beanMapper
  */
class AwsReservationCrawler(val name: String, val ctx: AwsCrawler.Context) extends Crawler {
  val request = new DescribeInstancesRequest

  lazy val abortWithoutTags = Utils.getProperty("edda.crawler", "abortWithoutTags", name, "false")
  override def doCrawl()(implicit req: RequestId) = {
    var tagCount = 0
    val list = backoffRequest { ctx.awsClient.ec2.describeInstances(request).getReservations }.asScala.map(
      item => {
        tagCount += item.getInstances.asScala.map(_.getTags.size).sum
        Record(item.getReservationId, ctx.beanMapper(item))
      }).toSeq
    if (tagCount == 0 && abortWithoutTags.get.toBoolean) {
      throw new java.lang.RuntimeException("no tags found for " + name + ", ignoring crawl results")
    }
    list
  }
}

case class AwsInstanceCrawlerState(reservationRecords: Seq[Record] = Seq[Record]())

object AwsInstanceCrawler extends StateMachine.LocalState[AwsInstanceCrawlerState]

/** crawler for Instances
  *
  * this is a secondary crawler that takes the results from the AwsReservationCrawler
  * and then pulls out each instance in the reservations to track them seperately
  *
  * @param name name of collection we are crawling for
  * @param ctx context to provide beanMapper
  * @param crawler the AwsReservation crawler
  */
class AwsInstanceCrawler(val name: String, val ctx: AwsCrawler.Context, val crawler: Crawler) extends Crawler {

  import AwsInstanceCrawler._

  private[this] val logger = LoggerFactory.getLogger(getClass)

  override def crawl()(implicit req: RequestId) {}

  // we dont crawl, just get updates from crawler when it crawls
  override def doCrawl()(implicit req: RequestId) = throw new java.lang.UnsupportedOperationException("doCrawl() should not be called on InstanceCrawler")

  def doCrawl(resRecords: Seq[Record]): Seq[Record] = {
    resRecords.flatMap(rec => {
      rec.data.asInstanceOf[Map[String, Any]].get("instances") match {
        case Some(instances: Seq[_]) => instances.asInstanceOf[Seq[Map[String,Any]]].map(
          (inst: Map[String, Any]) => rec.copy(
            id = inst("instanceId").asInstanceOf[String],
            data = inst,
            ctime = inst("launchTime").asInstanceOf[DateTime]))
        case other => throw new java.lang.RuntimeException("failed to crawl instances from reservation, got: " + other)
      }
    })
  }

  protected override def initState = addInitialState(super.initState, newLocalState(AwsInstanceCrawlerState()))

  protected override def init() {
    implicit val req = RequestId("init")
    import Utils._
    Utils.namedActor(this + " init") {
      import ObserverExecutionContext._
      crawler.addObserver(this) onComplete {
        case scala.util.Failure(msg) => {
          if (logger.isErrorEnabled) logger.error(s"$req{Actor.self} failed to add observer $this $crawler: $msg, retrying")
          this.init
        }
        case scala.util.Success(msg) => super.init
      }
    }
  }

  protected def localTransitions: PartialFunction[(Any, StateMachine.State), StateMachine.State] = {
    case (gotMsg @ Crawler.CrawlResult(from, reservationSet), state) => {
      implicit val req = gotMsg.req
      // this is blocking so we dont crawl in parallel
      if (reservationSet.records ne localState(state).reservationRecords) {
        val newRecords = doCrawl(reservationSet.records)
        Observable.localState(state).observers.foreach(_ ! Crawler.CrawlResult(this, RecordSet(newRecords, Map("source" -> "crawl", "req" -> req.id))))
        setLocalState(Crawler.setLocalState(state, CrawlerState(newRecords)), AwsInstanceCrawlerState(reservationSet.records))
      } else state
    }
  }

  override protected def transitions = localTransitions orElse super.transitions
}

/** crawler for Security Group
  *
  * @param name name of collection we are crawling for
  * @param ctx context to provide beanMapper
  */
class AwsSecurityGroupCrawler(val name: String, val ctx: AwsCrawler.Context) extends Crawler {
  val request = new DescribeSecurityGroupsRequest
  lazy val abortWithoutTags = Utils.getProperty("edda.crawler", "abortWithoutTags", name, "false")

  override def doCrawl()(implicit req: RequestId) = {
    var tagCount = 0
    val list = backoffRequest { ctx.awsClient.ec2.describeSecurityGroups(request).getSecurityGroups }.asScala.map(
      item => {
        tagCount += item.getTags.size
        Record(item.getGroupId, ctx.beanMapper(item))
      }).toSeq
    if (tagCount == 0 && abortWithoutTags.get.toBoolean) {
      throw new java.lang.RuntimeException("no tags found for " + name + ", ignoring crawl results")
    }
    list
  }
}

/** crawler for Snapshots
  *
  * @param name name of collection we are crawling for
  * @param ctx context to provide beanMapper
  */
class AwsSnapshotCrawler(val name: String, val ctx: AwsCrawler.Context) extends Crawler {
  val request = new DescribeSnapshotsRequest
  lazy val abortWithoutTags = Utils.getProperty("edda.crawler", "abortWithoutTags", name, "false")

  override def doCrawl()(implicit req: RequestId) = {
    var tagCount = 0
    val list = backoffRequest { ctx.awsClient.ec2.describeSnapshots(request).getSnapshots }.asScala.map(
      item => {
        tagCount += item.getTags.size
        Record(item.getSnapshotId, new DateTime(item.getStartTime), ctx.beanMapper(item))
      }).toSeq
    if (tagCount == 0 && abortWithoutTags.get.toBoolean) {
      throw new java.lang.RuntimeException("no tags found for " + name + ", ignoring crawl results")
    }
    list
  }
}

/** crawler for all Tags
  *
  * @param name name of collection we are crawling for
  * @param ctx context to provide beanMapper
  */
class AwsTagCrawler(val name: String, val ctx: AwsCrawler.Context) extends Crawler {
  val request = new DescribeTagsRequest

  override def doCrawl()(implicit req: RequestId) = backoffRequest { ctx.awsClient.ec2.describeTags(request).getTags }.asScala.map(
    item => Record(item.getKey + "|" + item.getResourceType + "|" + item.getResourceId, ctx.beanMapper(item))).toSeq
}

/** crawler for Volumes
  *
  * @param name name of collection we are crawling for
  * @param ctx context to provide beanMapper
  */
class AwsVolumeCrawler(val name: String, val ctx: AwsCrawler.Context) extends Crawler {
  val request = new DescribeVolumesRequest
  lazy val abortWithoutTags = Utils.getProperty("edda.crawler", "abortWithoutTags", name, "false")

  override def doCrawl()(implicit req: RequestId) = {
    var tagCount = 0
    val list = backoffRequest { ctx.awsClient.ec2.describeVolumes(request).getVolumes }.asScala.map(
      item => {
        tagCount += item.getTags.size
        Record(item.getVolumeId, new DateTime(item.getCreateTime), ctx.beanMapper(item))
      }).toSeq
    if (tagCount == 0 && abortWithoutTags.get.toBoolean) {
      throw new java.lang.RuntimeException("no tags found for " + name + ", ignoring crawl results")
    }
    list
  }
}

/** crawler for S3 Buckets
  *
  * @param name name of collection we are crawling for
  * @param ctx context to provide beanMapper
  */
class AwsBucketCrawler(val name: String, val ctx: AwsCrawler.Context) extends Crawler {
  val request = new ListBucketsRequest

  override def doCrawl()(implicit req: RequestId) = backoffRequest { ctx.awsClient.s3.listBuckets(request) }.asScala.map(
    item => Record(item.getName, new DateTime(item.getCreationDate), ctx.beanMapper(item))).toSeq
}

/** crawler for IAM Users
  *
  * @param name name of collection we are crawling for
  * @param ctx context to provide beanMapper and configuration
  */
class AwsIamUserCrawler(val name: String, val ctx: AwsCrawler.Context) extends Crawler {
  val request = new ListUsersRequest
  private[this] val logger = LoggerFactory.getLogger(getClass)
  private[this] val threadPool = Executors.newFixedThreadPool(10)

  override def doCrawl()(implicit req: RequestId) = {
    val users = backoffRequest { ctx.awsClient.identitymanagement.listUsers(request).getUsers.asScala }
    val futures: Seq[java.util.concurrent.Future[Record]] = users.map(
      user => {
        threadPool.submit(
          new Callable[Record] {
            def call() = {
              val groupsRequest = new ListGroupsForUserRequest().withUserName(user.getUserName)
              val groups = backoffRequest { ctx.awsClient.identitymanagement.listGroupsForUser(groupsRequest).getGroups }.asScala.map( item => item.getGroupName ).toSeq
              val accessKeysRequest = new ListAccessKeysRequest().withUserName(user.getUserName)
              val accessKeys = Map[String, String]() ++ backoffRequest { ctx.awsClient.identitymanagement.listAccessKeys(accessKeysRequest).getAccessKeyMetadata }.asScala.map(item => ctx.beanMapper(item)).toSeq
              val userPoliciesRequest = new ListUserPoliciesRequest().withUserName(user.getUserName)
              val userPolicies = backoffRequest { ctx.awsClient.identitymanagement.listUserPolicies(userPoliciesRequest).getPolicyNames.asScala }
              Record(user.getUserName, new DateTime(user.getCreateDate), Map("name" -> user.getUserName, "attributes" -> (ctx.beanMapper(user)), "groups" -> groups, "accessKeys" -> accessKeys, "userPolicies" -> userPolicies))
            }
          }
        )
      }
    )
    var failed = false
    val records = futures.map(
      f => {
        try Some(f.get)
        catch {
          case e: Exception => {
            if (logger.isErrorEnabled) logger.error(s"$req$this exception from IAM user sub requests", e)
            failed = true
            None
          }
        }
      }
    ).collect {
      case Some(rec) => rec
    }

    if (failed) {
      throw new java.lang.RuntimeException(s"$this failed to crawl resource record sets")
    }
    records
  }

}

/** crawler for IAM Groups
  *
  * @param name name of collection we are crawling for
  * @param ctx context to provide beanMapper and configuration
  */
class AwsIamGroupCrawler(val name: String, val ctx: AwsCrawler.Context) extends Crawler {
  val request = new ListGroupsRequest
  private[this] val logger = LoggerFactory.getLogger(getClass)
  private[this] val threadPool = Executors.newFixedThreadPool(10)

  override def doCrawl()(implicit req: RequestId) = {
    val groups = backoffRequest { ctx.awsClient.identitymanagement.listGroups(request).getGroups.asScala }
    val futures: Seq[java.util.concurrent.Future[Record]] = groups.map(
      group => {
        threadPool.submit(
          new Callable[Record] {
            def call() = {
              val groupPoliciesRequest = new ListGroupPoliciesRequest().withGroupName(group.getGroupName)
              val groupPolicies = backoffRequest { ctx.awsClient.identitymanagement.listGroupPolicies(groupPoliciesRequest).getPolicyNames.asScala.toSeq }
              Record(group.getGroupName, new DateTime(group.getCreateDate), Map("name" -> group.getGroupName, "attributes" -> (ctx.beanMapper(group)), "policies" -> groupPolicies))
            }
          }
        )
      }
    )
    var failed = false
    val records = futures.map(
      f => {
        try Some(f.get)
        catch {
          case e: Exception => {
            if (logger.isErrorEnabled) logger.error(s"$req$this exception from IAM listGroupPolicies", e)
            failed = true
            None
          }
        }
      }
    ).collect {
      case Some(rec) => rec
    }

    if (failed) {
      throw new java.lang.RuntimeException(s"$this failed to crawl resource record sets")
    }
    records
  }

}

/** crawler for IAM Roles
  *
  * @param name name of collection we are crawling for
  * @param ctx context to provide beanMapper and configuration
  */
class AwsIamRoleCrawler(val name: String, val ctx: AwsCrawler.Context) extends Crawler {
  val request = new ListRolesRequest

  override def doCrawl()(implicit req: RequestId) = backoffRequest { ctx.awsClient.identitymanagement.listRoles(request).getRoles }.asScala.map(
    item => Record(item.getRoleName, new DateTime(item.getCreateDate), ctx.beanMapper(item))).toSeq
}

/** crawler for IAM Virtual MFA Devices
  *
  * @param name name of collection we are crawling for
  * @param ctx context to provide beanMapper and configuration
  */
class AwsIamVirtualMFADeviceCrawler(val name: String, val ctx: AwsCrawler.Context) extends Crawler {
  val request = new ListVirtualMFADevicesRequest

  override def doCrawl()(implicit req: RequestId) = backoffRequest { ctx.awsClient.identitymanagement.listVirtualMFADevices(request).getVirtualMFADevices }.asScala.map(
    item => Record(item.getSerialNumber.split('/').last, new DateTime(item.getEnableDate), ctx.beanMapper(item))).toSeq
}

/** crawler for SQS Queues
  *
  * This crawler is similar to the InstanceHealth crawler in that it has to first
  * get a list of SQS Queues then for each queue fan-out and query each queue.
  *
  * @param name name of collection we are crawling for
  * @param ctx context to provide beanMapper
  */
class AwsSimpleQueueCrawler(val name: String, val ctx: AwsCrawler.Context) extends Crawler {
  val request = new ListQueuesRequest
  private[this] val logger = LoggerFactory.getLogger(getClass)
  private[this] val threadPool = Executors.newFixedThreadPool(10)

  override def doCrawl()(implicit req: RequestId) = {
    val queues = backoffRequest { ctx.awsClient.sqs.listQueues(request).getQueueUrls.asScala }
    val futures: Seq[java.util.concurrent.Future[Record]] = queues.map(
      queueUrl => {
        threadPool.submit(
          new Callable[Record] {
            def call() = {
              val name = queueUrl.split('/').last
              val attrRequest = new GetQueueAttributesRequest().withQueueUrl(queueUrl).withAttributeNames("All")
              val attrs = Map[String, String]() ++ backoffRequest { ctx.awsClient.sqs.getQueueAttributes(attrRequest).getAttributes.asScala }
              val ctime = attrs.get("CreatedTimestamp") match {
                case Some(time) => new DateTime(time.toInt * 1000)
                case None => DateTime.now
              }

              Record(name, ctime, Map("name" -> name, "url" -> queueUrl, "attributes" -> (attrs)))
            }
          }
        )
      }
    )
    var failed: Boolean = false
    val records = futures.map(
      f => {
        try Some(f.get)
        catch {
          case e: java.util.concurrent.ExecutionException => {
            e.getCause match {
              case e: AmazonServiceException if e.getErrorCode == "AWS.SimpleQueueService.NonExistentQueue" => {
                // this happens constantly, dont log it.  There is a large time delta between queues being deleted
                // but still showing up in the ListQueuesResult
                None
              }
              case e: Throwable => {
                if (logger.isErrorEnabled) logger.error(s"$req$this exception from SQS getQueueAttributes", e)
                failed = true
                None
              }
            }
          }
          case e: Throwable => {
            if (logger.isErrorEnabled) logger.error(s"$req$this exception from SQS getQueueAttributes", e)
            failed = true
            None
          }
        }
      }
    ).collect {
      case Some(rec) => rec
    }

    if (failed) {
      throw new java.lang.RuntimeException(s"$this failed to crawl resource record sets")
    }
    records
  }
}

/** crawler for ReservedInstance (ie pre-paid instances)
  *
  * @param name name of collection we are crawling for
  * @param ctx context to provide beanMapper
  */
class AwsReservedInstanceCrawler(val name: String, val ctx: AwsCrawler.Context) extends Crawler {
  val request = new DescribeReservedInstancesRequest

  override def doCrawl()(implicit req: RequestId) = backoffRequest { ctx.awsClient.ec2.describeReservedInstances(request).getReservedInstances }.asScala.map(
    item => Record(item.getReservedInstancesId, new DateTime(item.getStart), ctx.beanMapper(item))).toSeq
}

/** crawler for ReservedInstancesOfferings
  *
  * @param name name of collection we are crawling for
  * @param ctx context to provide beanMapper
  */
class AwsReservedInstancesOfferingCrawler(val name: String, val ctx: AwsCrawler.Context) extends Crawler {
  val request = new DescribeReservedInstancesOfferingsRequest

  override def doCrawl()(implicit req: RequestId) = backoffRequest { ctx.awsClient.ec2.describeReservedInstancesOfferings(request).getReservedInstancesOfferings }.asScala.map(
    item => Record(item.getReservedInstancesOfferingId, ctx.beanMapper(item))).toSeq
}

/** crawler for Route53 Hosted Zones (DNS records)
  *
  * @param name name of collection we are crawling for
  * @param ctx context to provide beanMapper
  */
class AwsHostedZoneCrawler(val name: String, val ctx: AwsCrawler.Context) extends Crawler {
  val request = new ListHostedZonesRequest

  override def doCrawl()(implicit req: RequestId) =  backoffRequest { ctx.awsClient.route53.listHostedZones(request).getHostedZones }.asScala.map(
      item => Record(item.getName, ctx.beanMapper(item))).toSeq
}

case class AwsHostedRecordCrawlerState(hostedZones: Seq[Record] = Seq[Record]())

object AwsHostedRecordCrawler extends StateMachine.LocalState[AwsHostedRecordCrawlerState]

/** crawler for Route53 Resource Record Sets (DNS records)
  *  this is a secondary crawler that crawls the resource recordsets for each hosted zone
  * and then pulls out each recordset in the zones to track them seperately
  *
  * @param name name of collection we are crawling for
  * @param ctx context to provide beanMapper
  * @param crawler the awsHostedZone crawler
  */
class AwsHostedRecordCrawler(val name: String, val ctx: AwsCrawler.Context, val crawler: Crawler) extends Crawler {

  import AwsHostedRecordCrawler._

  override def crawl()(implicit req: RequestId) {}

  // we dont crawl, just get updates from crawler when it crawls
  override def doCrawl()(implicit req: RequestId) = throw new java.lang.UnsupportedOperationException("doCrawl() should not be called on HostedRecordCrawler")

  private[this] val logger = LoggerFactory.getLogger(getClass)
  private[this] val threadPool = Executors.newFixedThreadPool(10)
  /** for each zone call listResourceRecordSets and map that to a new document
    *
    * @param zones the records to crawl
    * @return the record set for the resourceRecordSet
    */
  def doCrawl(zones: Seq[Record])(implicit req: RequestId): Seq[Record] = {

    val futures: Seq[java.util.concurrent.Future[Seq[Record]]] = zones.map(
      zone => {
        val zoneId = zone.data.asInstanceOf[Map[String,Any]]("id").asInstanceOf[String]
        val zoneName = zone.id
        val request = new ListResourceRecordSetsRequest(zoneId)
        threadPool.submit(
          new Callable[Seq[Record]] {
            def call() = {
              val it = new AwsIterator() {
                def next() = {
                  val response = backoffRequest { ctx.awsClient.route53.listResourceRecordSets(request.withStartRecordName(this.nextToken.get)) }
                  this.nextToken = Option(response.getNextRecordName)
                  response.getResourceRecordSets.asScala.map(
                    item => {
                      Record(item.getName, ctx.beanMapper(item).asInstanceOf[Map[String,Any]] ++ Map("zone" -> Map("id" -> zoneId, "name" -> zoneName)))
                    }
                  ).toList
                }
              }
              it.toList.flatten
            }
          }
        )
      }
    )
    var failed: Boolean = false
    val records = futures.map(
      f => {
        try Some(f.get)
        catch {
          case e: Exception => {
            failed = true
            if (logger.isErrorEnabled) logger.error(s"$req$this exception from listResourceRecordSets", e)
            None
          }
        }
      }
    ).collect({
      case Some(rec) => rec
    }).flatten

    if (failed) {
      throw new java.lang.RuntimeException(s"$this failed to crawl resource record sets")
    }
    records
  }

  protected override def initState = addInitialState(super.initState, newLocalState(AwsHostedRecordCrawlerState()))

  protected override def init() {
    implicit val req = RequestId("init")
    import Utils._
    Utils.namedActor(this + " init") {
      import ObserverExecutionContext._
      crawler.addObserver(this) onComplete {
        case scala.util.Failure(msg) => {
          if (logger.isErrorEnabled) logger.error(s"$req${Actor.self} failed to add observer $this to $crawler: $msg, retrying")
          this.init
        }
        case scala.util.Success(msg) => super.init
      }
    }
  }

  protected def localTransitions: PartialFunction[(Any, StateMachine.State), StateMachine.State] = {
    case (gotMsg @ Crawler.CrawlResult(from, hostedZoneSet), state) => {
      implicit val req = gotMsg.req
      // this is blocking so we dont crawl in parallel
      if (hostedZoneSet.records ne localState(state).hostedZones) {
        val newRecords = doCrawl(hostedZoneSet.records)
        Observable.localState(state).observers.foreach(_ ! Crawler.CrawlResult(this, RecordSet(newRecords, Map("source" -> "crawl", "req" -> req.id))))
        setLocalState(Crawler.setLocalState(state, CrawlerState(newRecords)), AwsHostedRecordCrawlerState(hostedZoneSet.records))
      } else state
    }
  }

  override protected def transitions = localTransitions orElse super.transitions
}

/** crawler for RDS Databases
  *
  * @param name name of collection we are crawling for
  * @param ctx context to provide beanMapper
  */
class AwsDatabaseCrawler(val name: String, val ctx: AwsCrawler.Context) extends Crawler {
  private[this] val logger = LoggerFactory.getLogger(getClass)
  val request = new DescribeDBInstancesRequest
  request.setMaxRecords(50)

  override def doCrawl()(implicit req: RequestId) = {
    val it = new AwsIterator() {
      def next() = {
        // annoying, describeDBInstances has withMarker and getMarker instead if withToken and getNextToken
        val response = backoffRequest { ctx.awsClient.rds.describeDBInstances(request.withMarker(this.nextToken.get)) }
        this.nextToken = Option(response.getMarker)
        response.getDBInstances.asScala.map(
          item => {
            Record(item.getDBInstanceIdentifier, ctx.beanMapper(item))
          }).toList
      }
    }

<<<<<<< HEAD
    ctx.awsClient.loadAccountNum()
=======
    backoffRequest { ctx.awsClient.loadAccountNum() }
>>>>>>> b967d614

    val initial = it.toList.flatten
    var buffer = new ListBuffer[Record]()
    for (rec <- initial) {
        val data = rec.toMap("data").asInstanceOf[Map[String,String]]
        val arn = ctx.awsClient.arn("rds", "db", data("DBInstanceIdentifier"))

        val request = new ListTagsForResourceRequest().withResourceName(arn)
        val response = backoffRequest { ctx.awsClient.rds.listTagsForResource(request) }
        val responseList = response.getTagList.asScala.map(
          item => {
            ctx.beanMapper(item)
          }).toList

        buffer += rec.copy(data = data.asInstanceOf[Map[String,Any]] ++ Map("arn" -> arn, "tags" -> responseList))
    }
    buffer.toList
  }
}

/** crawler for Subnets
  *
  * @param name name of collection we are crawling for
  * @param ctx context to provide beanMapper
  */
class AwsDatabaseSubnetCrawler(val name: String, val ctx: AwsCrawler.Context) extends Crawler {
  override def doCrawl()(implicit req: RequestId) =
    ctx.awsClient.rds.describeDBSubnetGroups().getDBSubnetGroups.asScala.map(
      item => {
        Record(item.getDBSubnetGroupName, ctx.beanMapper(item))
      })
}

/** crawler for ElastiCache Clusters
  *
  * @param name name of collection we are crawling for
  * @param ctx context to provide beanMapper
  */
class AwsCacheClusterCrawler(val name: String, val ctx: AwsCrawler.Context) extends Crawler {
  val request = new DescribeCacheClustersRequest

  override def doCrawl()(implicit req: RequestId) = backoffRequest { ctx.awsClient.elasticache.describeCacheClusters(request).getCacheClusters }.asScala.map(
    item => Record(item.getCacheClusterId, ctx.beanMapper(item))).toSeq
}

/** crawler for Subnets
  *
  * @param name name of collection we are crawling for
  * @param ctx context to provide beanMapper
  */
class AwsSubnetCrawler(val name: String, val ctx: AwsCrawler.Context) extends Crawler {
  val request = new DescribeSubnetsRequest
  lazy val abortWithoutTags = Utils.getProperty("edda.crawler", "abortWithoutTags", name, "false")

  override def doCrawl()(implicit req: RequestId) = {
    var tagCount = 0
    val list = backoffRequest { ctx.awsClient.ec2.describeSubnets(request).getSubnets }.asScala.map(
      item => {
        tagCount += item.getTags.size
        Record(item.getSubnetId, ctx.beanMapper(item))
      }).toSeq
    if (tagCount == 0 && abortWithoutTags.get.toBoolean) {
      throw new java.lang.RuntimeException("no tags found for " + name + ", ignoring crawl results")
    }
    list
  }
}

/** crawler for Cloudformation Stacks
  *
  * @param name name of collection we are crawling for
  * @param ctx context to provide beanMapper
  */
class AwsCloudformationCrawler(val name: String, val ctx: AwsCrawler.Context) extends Crawler {
  val request = new DescribeStacksRequest
  private[this] val logger = LoggerFactory.getLogger(getClass)
  private[this] val threadPool = Executors.newFixedThreadPool(1)

  override def doCrawl()(implicit req: RequestId) = {
    val stacks = backoffRequest { ctx.awsClient.cloudformation.describeStacks(request).getStacks.asScala }
    val futures: Seq[java.util.concurrent.Future[Record]] = stacks.map(
      stack => {
        threadPool.submit(
          new Callable[Record] {
            def call() = {
              val stackResourcesRequest = new ListStackResourcesRequest().withStackName(stack.getStackName)
              val stackResources = backoffRequest { ctx.awsClient.cloudformation.listStackResources(stackResourcesRequest).getStackResourceSummaries.asScala.map(item => ctx.beanMapper(item)).toSeq }
              Record(stack.getStackName, new DateTime(stack.getCreationTime), ctx.beanMapper(stack).asInstanceOf[Map[String,Any]] ++ Map("resources" -> stackResources))
            }
          }
        )
      }
    )
    val records = futures.map(
      f => {
        try Some(f.get)
        catch {
          case e: Exception => {
            if (logger.isErrorEnabled) logger.error(this + "exception from Cloudformation listStackResources", e)
            None
          }
        }
      }
    ).collect {
      case Some(rec) => rec
    }

    records
  }

}<|MERGE_RESOLUTION|>--- conflicted
+++ resolved
@@ -91,14 +91,6 @@
 import java.util.concurrent.Callable
 
 import org.slf4j.LoggerFactory
-<<<<<<< HEAD
-import com.amazonaws.services.rds.model.DescribeDBInstancesRequest
-import com.amazonaws.services.rds.model.ListTagsForResourceRequest
-import com.amazonaws.services.elasticache.model.DescribeCacheClustersRequest
-import com.amazonaws.services.cloudformation.model.DescribeStacksRequest
-import com.amazonaws.services.cloudformation.model.ListStackResourcesRequest
-=======
->>>>>>> b967d614
 
 /** static namespace for out Context trait */
 object AwsCrawler {
@@ -1101,11 +1093,7 @@
       }
     }
 
-<<<<<<< HEAD
-    ctx.awsClient.loadAccountNum()
-=======
     backoffRequest { ctx.awsClient.loadAccountNum() }
->>>>>>> b967d614
 
     val initial = it.toList.flatten
     var buffer = new ListBuffer[Record]()
