--- conflicted
+++ resolved
@@ -647,7 +647,6 @@
     * @param oldRecords these are the previous generation of group.autoScalingGroup records
     * @return the [[com.netflix.edda.Collection.Delta]] modified from [[com.netflix.edda.GroupCollection.groupDelta]]
     */
-<<<<<<< HEAD
   override protected def delta(newRecords: Seq[Record], oldRecords: Seq[Record]): scala.concurrent.Future[Collection.Delta] = {
     val p = scala.concurrent.promise[Collection.Delta]
     scala.concurrent.future {
@@ -691,49 +690,6 @@
             })
           p completeWith super.delta(modNewRecords, oldRecords)
         }
-=======
-  override protected def delta(newRecords: Seq[Record], oldRecords: Seq[Record])(events: EventHandlers = DefaultEventHandlers): Nothing = {
-    // newRecords will be from the ASG crawler, we need to convert it
-    // to the Group records then call groupDelta
-
-    val slotMap = groupSlots(oldRecords)
-    instanceCollection.query(instanceQuery) {
-      case Failure(error) => {
-        logger.error("Failed to query " + instanceCollection + ": " + error)
-        throw new java.lang.RuntimeException("Failed to query " + instanceCollection + ": " + error)
-      }
-      case Success(results: QueryResult) => {
-        val instanceMap = results.records.map(rec => rec.id -> rec).toMap
-
-        val oldMap = oldRecords.map(rec => rec.id -> rec).toMap
-
-        val modNewRecords = newRecords.map(
-          asgRec => {
-            val newInstances = assignSlots(
-              AwsCollection.makeGroupInstances(asgRec, instanceMap),
-              "instanceId",
-              slotMap("instances"))
-            val asgData = asgRec.data.asInstanceOf[Map[String, Any]]
-
-            val ctime = oldMap.get(asgRec.id) match {
-              case Some(rec) => rec.ctime
-              case None => asgRec.ctime
-            }
-
-            val data = Map(
-              "desiredCapacity" -> asgData.get("desiredCapacity").getOrElse(null),
-              "instances" -> newInstances,
-              "launchConfigurationName" -> asgData.get("launchConfigurationName").getOrElse(null),
-              "loadBalancerNames" -> asgData.get("loadBalancerNames").getOrElse(List()),
-              "maxSize" -> asgData.get("maxSize").getOrElse(null),
-              "minSize" -> asgData.get("minSize").getOrElse(null),
-              "name" -> asgRec.id,
-              "start" -> ctime)
-
-            asgRec.copy(data = data)
-          })
-        super.delta(modNewRecords, oldRecords)(events)
->>>>>>> ff2983b2
       }
     } onFailure {
       case err: Throwable => logger.error(this + " delta failed", err)
